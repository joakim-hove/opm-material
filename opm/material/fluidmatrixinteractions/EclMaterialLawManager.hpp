// -*- mode: C++; tab-width: 4; indent-tabs-mode: nil; c-basic-offset: 4 -*-
// vi: set et ts=4 sw=4 sts=4:
/*
  Copyright (C) 2015 by Andreas Lauser
  Copyright (C) 2015 by IRIS AS

  This file is part of the Open Porous Media project (OPM).

  OPM is free software: you can redistribute it and/or modify
  it under the terms of the GNU General Public License as published by
  the Free Software Foundation, either version 2 of the License, or
  (at your option) any later version.

  OPM is distributed in the hope that it will be useful,
  but WITHOUT ANY WARRANTY; without even the implied warranty of
  MERCHANTABILITY or FITNESS FOR A PARTICULAR PURPOSE.  See the
  GNU General Public License for more details.

  You should have received a copy of the GNU General Public License
  along with OPM.  If not, see <http://www.gnu.org/licenses/>.
*/
/*!
 * \file
 * \copydoc Opm::EclMaterialLawManager
 */
#if ! HAVE_OPM_PARSER
#error "The opm-parser module is required to use the ECL material manager!"
#endif

#ifndef OPM_ECL_MATERIAL_LAW_MANAGER_HPP
#define OPM_ECL_MATERIAL_LAW_MANAGER_HPP

#include <opm/material/fluidmatrixinteractions/EclTwoPhaseMaterialParams.hpp>
#include <opm/material/fluidmatrixinteractions/PiecewiseLinearTwoPhaseMaterial.hpp>
#include <opm/material/fluidmatrixinteractions/EclEpsTwoPhaseLaw.hpp>
#include <opm/material/fluidmatrixinteractions/EclHysteresisTwoPhaseLaw.hpp>
#include <opm/material/fluidmatrixinteractions/EclEpsScalingPoints.hpp>
#include <opm/material/fluidmatrixinteractions/EclEpsConfig.hpp>
#include <opm/material/fluidmatrixinteractions/EclHysteresisConfig.hpp>
#include <opm/material/fluidmatrixinteractions/EclMultiplexerMaterial.hpp>
#include <opm/material/fluidmatrixinteractions/MaterialTraits.hpp>
#include <opm/material/fluidstates/SimpleModularFluidState.hpp>

#include <opm/material/common/Exceptions.hpp>
#include <opm/material/common/ErrorMacros.hpp>

#include <opm/parser/eclipse/EclipseState/EclipseState.hpp>
#include <opm/parser/eclipse/Deck/Deck.hpp>

#include <algorithm>


namespace Opm {

/*!
 * \ingroup fluidmatrixinteractions
 *
 * \brief Provides an simple way to create and manage the material law objects
 *        for a complete ECL deck.
 */
template <class TraitsT>
class EclMaterialLawManager
{
private:
    typedef TraitsT Traits;
    typedef typename Traits::Scalar Scalar;
    enum { waterPhaseIdx = Traits::wettingPhaseIdx };
    enum { oilPhaseIdx = Traits::nonWettingPhaseIdx };
    enum { gasPhaseIdx = Traits::gasPhaseIdx };
    enum { numPhases = Traits::numPhases };

    typedef TwoPhaseMaterialTraits<Scalar, oilPhaseIdx, gasPhaseIdx> GasOilTraits;
    typedef TwoPhaseMaterialTraits<Scalar, waterPhaseIdx, oilPhaseIdx> OilWaterTraits;

    // the two-phase material law which is defined on effective (unscaled) saturations
    typedef PiecewiseLinearTwoPhaseMaterial<GasOilTraits> GasOilEffectiveTwoPhaseLaw;
    typedef PiecewiseLinearTwoPhaseMaterial<OilWaterTraits> OilWaterEffectiveTwoPhaseLaw;
    typedef typename GasOilEffectiveTwoPhaseLaw::Params GasOilEffectiveTwoPhaseParams;
    typedef typename OilWaterEffectiveTwoPhaseLaw::Params OilWaterEffectiveTwoPhaseParams;

    // the two-phase material law which is defined on absolute (scaled) saturations
    typedef EclEpsTwoPhaseLaw<GasOilEffectiveTwoPhaseLaw> GasOilEpsTwoPhaseLaw;
    typedef EclEpsTwoPhaseLaw<OilWaterEffectiveTwoPhaseLaw> OilWaterEpsTwoPhaseLaw;
    typedef typename GasOilEpsTwoPhaseLaw::Params GasOilEpsTwoPhaseParams;
    typedef typename OilWaterEpsTwoPhaseLaw::Params OilWaterEpsTwoPhaseParams;

    // the scaled two-phase material laws with hystersis
    typedef EclHysteresisTwoPhaseLaw<GasOilEpsTwoPhaseLaw> GasOilTwoPhaseLaw;
    typedef EclHysteresisTwoPhaseLaw<OilWaterEpsTwoPhaseLaw> OilWaterTwoPhaseLaw;
    typedef typename GasOilTwoPhaseLaw::Params GasOilTwoPhaseHystParams;
    typedef typename OilWaterTwoPhaseLaw::Params OilWaterTwoPhaseHystParams;

public:
    // the three-phase material law used by the simulation
    typedef EclMultiplexerMaterial<Traits, GasOilTwoPhaseLaw, OilWaterTwoPhaseLaw> MaterialLaw;
    typedef typename MaterialLaw::Params MaterialLawParams;

private:
    // internal typedefs
    typedef std::vector<std::shared_ptr<GasOilEffectiveTwoPhaseParams> > GasOilEffectiveParamVector;
    typedef std::vector<std::shared_ptr<OilWaterEffectiveTwoPhaseParams> > OilWaterEffectiveParamVector;
    typedef std::vector<std::shared_ptr<EclEpsScalingPoints<Scalar> > > GasOilScalingPointsVector;
    typedef std::vector<std::shared_ptr<EclEpsScalingPoints<Scalar> > > OilWaterScalingPointsVector;
    typedef std::vector<std::shared_ptr<EclEpsScalingPointsInfo<Scalar> > > GasOilScalingInfoVector;
    typedef std::vector<std::shared_ptr<EclEpsScalingPointsInfo<Scalar> > > OilWaterScalingInfoVector;
    typedef std::vector<std::shared_ptr<GasOilTwoPhaseHystParams> > GasOilParamVector;
    typedef std::vector<std::shared_ptr<OilWaterTwoPhaseHystParams> > OilWaterParamVector;
    typedef std::vector<std::shared_ptr<MaterialLawParams> > MaterialLawParamsVector;

public:
    EclMaterialLawManager()
    {}

    void initFromDeck(Opm::DeckConstPtr deck,
                      Opm::EclipseStateConstPtr eclState,
                      const std::vector<int>& compressedToCartesianElemIdx)
    {
        // get the number of saturation regions and the number of cells in the deck
        unsigned numSatRegions = static_cast<unsigned>(deck->getKeyword("TABDIMS")->getRecord(0)->getItem("NTSFUN")->getInt(0));
        size_t numCompressedElems = compressedToCartesianElemIdx.size();

        // copy the SATNUM grid property. in some cases this is not necessary, but it
        // should not require much memory anyway...
        std::vector<int> satnumRegionArray(numCompressedElems);
        if (eclState->hasIntGridProperty("SATNUM")) {
            const auto& satnumRawData = eclState->getIntGridProperty("SATNUM")->getData();
            for (unsigned elemIdx = 0; elemIdx < numCompressedElems; ++elemIdx) {
                unsigned cartesianElemIdx = static_cast<unsigned>(compressedToCartesianElemIdx[elemIdx]);
                satnumRegionArray[elemIdx] = satnumRawData[cartesianElemIdx] - 1;
            }
        }
        else
            std::fill(satnumRegionArray.begin(), satnumRegionArray.end(), 0);

        readGlobalEpsOptions_(deck, eclState);
        readGlobalHysteresisOptions_(deck);
        readGlobalThreePhaseOptions_(deck);

        unscaledEpsInfo_.resize(numSatRegions);
        for (unsigned satnumIdx = 0; satnumIdx < numSatRegions; ++satnumIdx)
            unscaledEpsInfo_[satnumIdx].extractUnscaled(deck, eclState, satnumIdx);

        initParamsForElements_(deck, eclState, compressedToCartesianElemIdx, satnumRegionArray);
    }

    /*!
     * \brief Modify the initial condition according to the SWATINIT keyword.
     *
     * The method returns the water saturation which yields a givenn capillary
     * pressure. The reason this method is not folded directly into initFromDeck() is
     * that the capillary pressure given depends on the particuars of how the simulator
     * calculates its initial condition.
     */
    Scalar applySwatinit(unsigned elemIdx,
                         Scalar pcow,
                         Scalar Sw)
    {
        auto& elemScaledEpsInfo = *oilWaterScaledEpsInfoDrainage_[elemIdx];

        // TODO: Mixed wettability systems - see ecl kw OPTIONS switch 74
        if (Sw <= elemScaledEpsInfo.Swl)
            Sw = elemScaledEpsInfo.Swl;
        else if (pcow < 0.0)
            Sw = elemScaledEpsInfo.Swu;
        else {
            // specify a fluid state which only stores the saturations
            typedef Opm::SimpleModularFluidState<Scalar,
                                                 numPhases,
                                                 /*numComponents=*/0,
                                                 /*FluidSystem=*/void, /* -> don't care */
                                                 /*storePressure=*/false,
                                                 /*storeTemperature=*/false,
                                                 /*storeComposition=*/false,
                                                 /*storeFugacity=*/false,
                                                 /*storeSaturation=*/true,
                                                 /*storeDensity=*/false,
                                                 /*storeViscosity=*/false,
                                                 /*storeEnthalpy=*/false> FluidState;
            FluidState fs;
            fs.setSaturation(waterPhaseIdx, Sw);
            fs.setSaturation(gasPhaseIdx, 0);
            fs.setSaturation(oilPhaseIdx, 0);
            Scalar pc[numPhases];
            MaterialLaw::capillaryPressures(pc, materialLawParams(elemIdx), fs);

            Scalar pcowAtSw = pc[oilPhaseIdx] - pc[waterPhaseIdx];
            if (pcowAtSw > 0.0) {
                elemScaledEpsInfo.maxPcow *= pcow/pcowAtSw;
                auto& elemEclEpsScalingPoints = getOilWaterScaledEpsPointsDrainage_(elemIdx);
                elemEclEpsScalingPoints.init(elemScaledEpsInfo, *oilWaterEclEpsConfig_, Opm::EclOilWaterSystem);
            }
        }

        return Sw;
    }

    bool enableEndPointScaling() const
    { return enableEndPointScaling_; }

    bool enableHysteresis() const
    { return hysteresisConfig_->enableHysteresis(); }

    MaterialLawParams& materialLawParams(unsigned elemIdx)
    {
        assert(0 <= elemIdx && elemIdx < materialLawParams_.size());
        return *materialLawParams_[elemIdx];
    }

    const MaterialLawParams& materialLawParams(unsigned elemIdx) const
    {
        assert(0 <= elemIdx && elemIdx < (int) materialLawParams_.size());
        return *materialLawParams_[elemIdx];
    }

    template <class FluidState>
    void updateHysteresis(const FluidState& fluidState, unsigned elemIdx)
    {
        if (!enableHysteresis())
            return;

        auto threePhaseParams = materialLawParams_[elemIdx];
        MaterialLaw::updateHysteresis(*threePhaseParams, fluidState);
    }

    const Opm::EclEpsScalingPointsInfo<Scalar>& oilWaterScaledEpsInfoDrainage(size_t elemIdx) const
    {
        return *oilWaterScaledEpsInfoDrainage_[elemIdx];
    }

private:
    void readGlobalEpsOptions_(Opm::DeckConstPtr deck, Opm::EclipseStateConstPtr eclState)
    {
        oilWaterEclEpsConfig_ = std::make_shared<Opm::EclEpsConfig>();
        oilWaterEclEpsConfig_-> initFromDeck(deck, eclState, Opm::EclOilWaterSystem);

        enableEndPointScaling_ = deck->hasKeyword("ENDSCALE");

        if (enableEndPointScaling()) {
            // sift through the options of the ENDSCALE keyword
            Opm::DeckKeywordConstPtr endscaleKeyword = deck->getKeyword("ENDSCALE");
            Opm::DeckRecordConstPtr endscaleRecord = endscaleKeyword->getRecord(0);
            for (unsigned itemIdx = 0; itemIdx < endscaleRecord->size() && itemIdx < 2; ++ itemIdx) {
                std::string optionValue = endscaleRecord->getItem(itemIdx)->getTrimmedString(0);

                // convert the value of the option to upper case, just to be sure
                std::transform(optionValue.begin(),
                               optionValue.end(),
                               optionValue.begin(),
                               ::toupper);

                if (optionValue == "DIRECT") {
                    OPM_THROW(std::runtime_error,
                              "Directional end-point scaling (indicated by the 'DIRECT' option"
                              " of the 'ENDSCALE' keyword) is not yet supported");
                }
                if (optionValue == "IRREVERS") {
                    OPM_THROW(std::runtime_error,
                              "Irreversible end-point scaling (indicated by the 'IRREVERS' option"
                              " of the 'ENDSCALE' keyword) is not yet supported");
                }
            }
        }
    }

    void readGlobalHysteresisOptions_(Opm::DeckConstPtr deck)
    {
        hysteresisConfig_ = std::make_shared<Opm::EclHysteresisConfig>();
        hysteresisConfig_->initFromDeck(deck);
    }

    void readGlobalThreePhaseOptions_(Opm::DeckConstPtr deck)
    {
        bool gasEnabled = deck->hasKeyword("GAS");
        bool oilEnabled = deck->hasKeyword("OIL");
        bool waterEnabled = deck->hasKeyword("WATER");

        int numEnabled =
            (gasEnabled?1:0)
            + (oilEnabled?1:0)
            + (waterEnabled?1:0);

        if (numEnabled < 2)
            OPM_THROW(std::runtime_error,
                      "At least two fluid phases must be enabled. (Is: " << numEnabled << ")");

        if (numEnabled == 2) {
            threePhaseApproach_ = Opm::EclTwoPhaseApproach;
            if (!gasEnabled)
                twoPhaseApproach_ = Opm::EclTwoPhaseOilWater;
            else if (!oilEnabled)
                twoPhaseApproach_ = Opm::EclTwoPhaseGasWater;
            else if (!waterEnabled)
                twoPhaseApproach_ = Opm::EclTwoPhaseGasOil;
        }
        else {
            assert(numEnabled == 3);

            threePhaseApproach_ = Opm::EclDefaultApproach;
            if (deck->hasKeyword("STONE") || deck->hasKeyword("STONE2"))
                threePhaseApproach_ = Opm::EclStone2Approach;
            else if (deck->hasKeyword("STONE1"))
                threePhaseApproach_ = Opm::EclStone1Approach;
        }
    }

    void initParamsForElements_(DeckConstPtr deck, EclipseStateConstPtr eclState,
                                const std::vector<int>& compressedToCartesianElemIdx,
                                const std::vector<int>& satnumRegionArray)
    {
        unsigned numSatRegions = static_cast<unsigned>(deck->getKeyword("TABDIMS")->getRecord(0)->getItem("NTSFUN")->getInt(0));
        unsigned numCompressedElems = static_cast<unsigned>(compressedToCartesianElemIdx.size());

        // read the end point scaling configuration. this needs to be done only once per
        // deck.
        auto gasOilConfig = std::make_shared<Opm::EclEpsConfig>();
        auto oilWaterConfig = std::make_shared<Opm::EclEpsConfig>();
        gasOilConfig->initFromDeck(deck, eclState, Opm::EclGasOilSystem);
        oilWaterConfig->initFromDeck(deck, eclState, Opm::EclOilWaterSystem);

        // read the saturation region specific parameters from the deck
        GasOilScalingPointsVector gasOilUnscaledPointsVector(numSatRegions);
        OilWaterScalingPointsVector oilWaterUnscaledPointsVector(numSatRegions);
        GasOilEffectiveParamVector gasOilEffectiveParamVector(numSatRegions);
        OilWaterEffectiveParamVector oilWaterEffectiveParamVector(numSatRegions);
        for (unsigned satnumIdx = 0; satnumIdx < numSatRegions; ++satnumIdx) {
            // unscaled points for end-point scaling
            readGasOilUnscaledPoints_(gasOilUnscaledPointsVector, gasOilConfig, deck, eclState, satnumIdx);
            readOilWaterUnscaledPoints_(oilWaterUnscaledPointsVector, oilWaterConfig, deck, eclState, satnumIdx);

            // the parameters for the effective two-phase matererial laws
            readGasOilEffectiveParameters_(gasOilEffectiveParamVector, deck, eclState, satnumIdx);
            readOilWaterEffectiveParameters_(oilWaterEffectiveParamVector, deck, eclState, satnumIdx);

            // read the end point scaling info for the saturation region
            unscaledEpsInfo_[satnumIdx].extractUnscaled(deck, eclState, satnumIdx);

        }

        // read the scaled end point scaling parameters which are specific for each
        // element
        GasOilScalingInfoVector gasOilScaledInfoVector(numCompressedElems);
        oilWaterScaledEpsInfoDrainage_.resize(numCompressedElems);
        GasOilScalingInfoVector gasOilScaledImbInfoVector;
        OilWaterScalingInfoVector oilWaterScaledImbInfoVector;

        GasOilScalingPointsVector gasOilScaledPointsVector(numCompressedElems);
        GasOilScalingPointsVector oilWaterScaledEpsPointsDrainage(numCompressedElems);
        GasOilScalingPointsVector gasOilScaledImbPointsVector;
        OilWaterScalingPointsVector oilWaterScaledImbPointsVector;

        if (enableHysteresis()) {
            gasOilScaledImbInfoVector.resize(numCompressedElems);
            gasOilScaledImbPointsVector.resize(numCompressedElems);
            oilWaterScaledImbInfoVector.resize(numCompressedElems);
            oilWaterScaledImbPointsVector.resize(numCompressedElems);
        }

        EclEpsGridProperties epsGridProperties, epsImbGridProperties;
        epsGridProperties.initFromDeck(deck, eclState, /*imbibition=*/false);
        if (enableHysteresis())
            epsImbGridProperties.initFromDeck(deck, eclState, /*imbibition=*/true);
        for (unsigned elemIdx = 0; elemIdx < numCompressedElems; ++elemIdx) {
            unsigned cartElemIdx = static_cast<unsigned>(compressedToCartesianElemIdx[elemIdx]);
            readGasOilScaledPoints_(gasOilScaledInfoVector,
                                    gasOilScaledPointsVector,
                                    gasOilConfig,
                                    epsGridProperties,
                                    elemIdx,
                                    cartElemIdx);
            readOilWaterScaledPoints_(oilWaterScaledEpsInfoDrainage_,
                                      oilWaterScaledEpsPointsDrainage,
                                      oilWaterConfig,
                                      epsGridProperties,
                                      elemIdx,
                                      cartElemIdx);

            if (enableHysteresis()) {
                readGasOilScaledPoints_(gasOilScaledImbInfoVector,
                                        gasOilScaledImbPointsVector,
                                        gasOilConfig,
                                        epsImbGridProperties,
                                        elemIdx,
                                        cartElemIdx);
                readOilWaterScaledPoints_(oilWaterScaledImbInfoVector,
                                          oilWaterScaledImbPointsVector,
                                          oilWaterConfig,
                                          epsImbGridProperties,
                                          elemIdx,
                                          cartElemIdx);
            }
        }

        // create the parameter objects for the two-phase laws
        GasOilParamVector gasOilParams(numCompressedElems);
        OilWaterParamVector oilWaterParams(numCompressedElems);
        GasOilParamVector gasOilImbParams;
        OilWaterParamVector oilWaterImbParams;

        if (enableHysteresis()) {
            gasOilImbParams.resize(numCompressedElems);
            oilWaterImbParams.resize(numCompressedElems);
        }

        const auto& imbnumData = eclState->getIntGridProperty("IMBNUM")->getData();
        assert(numCompressedElems == satnumRegionArray.size());
        for (unsigned elemIdx = 0; elemIdx < numCompressedElems; ++elemIdx) {
            unsigned satnumIdx = static_cast<unsigned>(satnumRegionArray[elemIdx]);

            gasOilParams[elemIdx] = std::make_shared<GasOilTwoPhaseHystParams>();
            oilWaterParams[elemIdx] = std::make_shared<OilWaterTwoPhaseHystParams>();

            gasOilParams[elemIdx]->setConfig(hysteresisConfig_);
            oilWaterParams[elemIdx]->setConfig(hysteresisConfig_);

            auto gasOilDrainParams = std::make_shared<GasOilEpsTwoPhaseParams>();
            gasOilDrainParams->setConfig(gasOilConfig);
            gasOilDrainParams->setUnscaledPoints(gasOilUnscaledPointsVector[satnumIdx]);
            gasOilDrainParams->setScaledPoints(gasOilScaledPointsVector[elemIdx]);
            gasOilDrainParams->setEffectiveLawParams(gasOilEffectiveParamVector[satnumIdx]);
            gasOilDrainParams->finalize();

            auto oilWaterDrainParams = std::make_shared<OilWaterEpsTwoPhaseParams>();
            oilWaterDrainParams->setConfig(oilWaterConfig);
            oilWaterDrainParams->setUnscaledPoints(oilWaterUnscaledPointsVector[satnumIdx]);
            oilWaterDrainParams->setScaledPoints(oilWaterScaledEpsPointsDrainage[elemIdx]);
            oilWaterDrainParams->setEffectiveLawParams(oilWaterEffectiveParamVector[satnumIdx]);
            oilWaterDrainParams->finalize();

            gasOilParams[elemIdx]->setDrainageParams(gasOilDrainParams,
                                                         *gasOilScaledInfoVector[elemIdx],
                                                         EclGasOilSystem);
            oilWaterParams[elemIdx]->setDrainageParams(oilWaterDrainParams,
                                                           *oilWaterScaledEpsInfoDrainage_[elemIdx],
                                                           EclOilWaterSystem);

            if (enableHysteresis()) {
                unsigned imbRegionIdx = static_cast<unsigned>(imbnumData[elemIdx]) - 1;

                auto gasOilImbParamsHyst = std::make_shared<GasOilEpsTwoPhaseParams>();
                gasOilImbParamsHyst->setConfig(gasOilConfig);
                gasOilImbParamsHyst->setUnscaledPoints(gasOilUnscaledPointsVector[imbRegionIdx]);
                gasOilImbParamsHyst->setScaledPoints(gasOilScaledImbPointsVector[elemIdx]);
                gasOilImbParamsHyst->setEffectiveLawParams(gasOilEffectiveParamVector[imbRegionIdx]);
                gasOilImbParamsHyst->finalize();

                auto oilWaterImbParamsHyst = std::make_shared<OilWaterEpsTwoPhaseParams>();
                oilWaterImbParamsHyst->setConfig(oilWaterConfig);
                oilWaterImbParamsHyst->setUnscaledPoints(oilWaterUnscaledPointsVector[imbRegionIdx]);
                oilWaterImbParamsHyst->setScaledPoints(oilWaterScaledImbPointsVector[elemIdx]);
                oilWaterImbParamsHyst->setEffectiveLawParams(oilWaterEffectiveParamVector[imbRegionIdx]);
                oilWaterImbParamsHyst->finalize();

                gasOilParams[elemIdx]->setImbibitionParams(gasOilImbParamsHyst,
                                                               *gasOilScaledImbInfoVector[elemIdx],
                                                               EclGasOilSystem);
                oilWaterParams[elemIdx]->setImbibitionParams(oilWaterImbParamsHyst,
                                                                 *gasOilScaledImbInfoVector[elemIdx],
                                                                 EclGasOilSystem);
            }

            gasOilParams[elemIdx]->finalize();
            oilWaterParams[elemIdx]->finalize();
        }

        // create the parameter objects for the three-phase law
        materialLawParams_.resize(numCompressedElems);
        for (unsigned elemIdx = 0; elemIdx < numCompressedElems; ++elemIdx) {
            materialLawParams_[elemIdx] = std::make_shared<MaterialLawParams>();
            unsigned satnumIdx = static_cast<unsigned>(satnumRegionArray[elemIdx]);

            initThreePhaseParams_(deck,
                                  eclState,
                                  *materialLawParams_[elemIdx],
                                  satnumIdx,
                                  *oilWaterScaledEpsInfoDrainage_[elemIdx],
                                  oilWaterParams[elemIdx],
                                  gasOilParams[elemIdx]);

            materialLawParams_[elemIdx]->finalize();
        }
    }

    // The saturation function family.
    // If SWOF and SGOF are specified in the deck it return FamilyI
    // If SWFN, SGFN and SOF3 are specified in the deck it return FamilyII
    // If keywords are missing or mixed, an error is given.
    enum SaturationFunctionFamily {
        noFamily,
        FamilyI,
        FamilyII
    };

    SaturationFunctionFamily getSaturationFunctionFamily(Opm::EclipseStateConstPtr eclState) const
    {
        const auto& tableManager = eclState->getTableManager();
        const TableContainer& swofTables = tableManager->getSwofTables();
        const TableContainer& slgofTables= tableManager->getSlgofTables();
        const TableContainer& sgofTables = tableManager->getSgofTables();
        const TableContainer& swfnTables = tableManager->getSwfnTables();
        const TableContainer& sgfnTables = tableManager->getSgfnTables();
        const TableContainer& sof3Tables = tableManager->getSof3Tables();

        bool family1 = (!sgofTables.empty() || !slgofTables.empty()) && !swofTables.empty();
        bool family2 = !swfnTables.empty() && !sgfnTables.empty() && !sof3Tables.empty();

        if (family1 && family2) {
            throw std::invalid_argument("Saturation families should not be mixed \n"
                                        "Use either SGOF and SWOF or SGFN, SWFN and SOF3");
        }

        if (!family1 && !family2) {
            throw std::invalid_argument("Saturations function must be specified using either "
                                        "family 1 or family 2 keywords \n"
                                        "Use either SGOF and SWOF or SGFN, SWFN and SOF3" );
        }

        if (family1 && !family2)
            return SaturationFunctionFamily::FamilyI;
        else if (family2 && !family1)
            return SaturationFunctionFamily::FamilyII;
        return SaturationFunctionFamily::noFamily; // no family or two families
    }

    template <class Container>
    void readGasOilEffectiveParameters_(Container& dest,
                                        Opm::DeckConstPtr deck,
                                        Opm::EclipseStateConstPtr eclState,
                                        unsigned satnumIdx)
    {
        dest[satnumIdx] = std::make_shared<GasOilEffectiveTwoPhaseParams>();

        bool hasWater = deck->hasKeyword("WATER");
        bool hasGas = deck->hasKeyword("GAS");
        bool hasOil = deck->hasKeyword("OIL");

        auto& effParams = *dest[satnumIdx];

        // the situation for the gas phase is complicated that all saturations are
        // shifted by the connate water saturation.
        Scalar Swco = unscaledEpsInfo_[satnumIdx].Swl;

        // handle the twophase case
        const auto& tableManager = eclState->getTableManager();
        if (!hasWater) {
            const TableContainer& sgofTables  = tableManager->getSgofTables();
            const TableContainer& slgofTables = tableManager->getSlgofTables();
            if (!sgofTables.empty())
                readGasOilEffectiveParametersSgof_(effParams,
                                                   Swco,
<<<<<<< HEAD
                                                   tableManager->getSgofTables()[satnumIdx]);
=======
                                                   sgofTables.getTable<SgofTable>(satnumRegionIdx));
>>>>>>> bb7123ae
            else {
                assert(!slgofTables.empty());
                readGasOilEffectiveParametersSlgof_(effParams,
                                                    Swco,
<<<<<<< HEAD
                                                    tableManager->getSlgofTables()[satnumIdx]);
=======
                                                    slgofTables.getTable<SlgofTable>(satnumRegionIdx));
>>>>>>> bb7123ae
            }

            // Todo (?): support for twophase simulations using family2?
            return;
        }
        else if (!hasGas) {
            return;
        }

        // so far, only water-oil and oil-gas simulations are supported, i.e.,
        // there's no gas-water yet.
        if (!hasWater || !hasGas || !hasOil)
            throw std::domain_error("The specified phase configuration is not suppored");

        switch (getSaturationFunctionFamily(eclState)) {
        case FamilyI:
        {
            const TableContainer& sgofTables = tableManager->getSgofTables();
            const TableContainer& slgofTables = tableManager->getSlgofTables();
            if (!sgofTables.empty())
                readGasOilEffectiveParametersSgof_(effParams,
                                                   Swco,
<<<<<<< HEAD
                                                   tableManager->getSgofTables()[satnumIdx]);
            else if (!tableManager->getSlgofTables().empty())
                readGasOilEffectiveParametersSlgof_(effParams,
                                                    Swco,
                                                    tableManager->getSlgofTables()[satnumIdx]);
=======
                                                   sgofTables.getTable<SgofTable>(satnumRegionIdx));
            else if (!slgofTables.empty())
                readGasOilEffectiveParametersSlgof_(effParams,
                                                    Swco,
                                                    slgofTables.getTable<SlgofTable>(satnumRegionIdx));
>>>>>>> bb7123ae

            break;
        }

        case FamilyII:
        {
            const Sof3Table& sof3Table = tableManager->getSof3Tables().getTable<Sof3Table>( satnumRegionIdx );
            const SgfnTable& sgfnTable = tableManager->getSgfnTables().getTable<SgfnTable>( satnumRegionIdx );
            readGasOilEffectiveParametersFamily2_(effParams,
                                                  Swco,
<<<<<<< HEAD
                                                  tableManager->getSof3Tables()[satnumIdx],
                                                  tableManager->getSgfnTables()[satnumIdx]);
=======
                                                  sof3Table,
                                                  sgfnTable);
>>>>>>> bb7123ae
            break;
        }

        //default:
        case noFamily:
            throw std::domain_error("No valid saturation keyword family specified");

        }
    }

    void readGasOilEffectiveParametersSgof_(GasOilEffectiveTwoPhaseParams& effParams,
                                            Scalar Swco,
                                            const Opm::SgofTable& sgofTable)
    {
        // convert the saturations of the SGOF keyword from gas to oil saturations
        std::vector<double> SoSamples(sgofTable.numRows());
        std::vector<double> SoKroSamples(sgofTable.numRows());
        for (size_t sampleIdx = 0; sampleIdx < sgofTable.numRows(); ++ sampleIdx) {
            SoSamples[sampleIdx] = 1 - sgofTable.getSgColumn()[sampleIdx];
            SoKroSamples[sampleIdx] = SoSamples[sampleIdx] - Swco;
        }

        effParams.setKrwSamples(SoKroSamples, sgofTable.getKrogColumn());
        effParams.setKrnSamples(SoSamples, sgofTable.getKrgColumn());
        effParams.setPcnwSamples(SoSamples, sgofTable.getPcogColumn());
        effParams.finalize();
    }

    void readGasOilEffectiveParametersSlgof_(GasOilEffectiveTwoPhaseParams& effParams,
                                             Scalar Swco,
                                             const Opm::SlgofTable& slgofTable)
    {
        // convert the saturations of the SLGOF keyword from "liquid" to oil saturations
        std::vector<double> SoSamples(slgofTable.numRows());
        std::vector<double> SoKroSamples(slgofTable.numRows());
        for (size_t sampleIdx = 0; sampleIdx < slgofTable.numRows(); ++ sampleIdx) {
            SoSamples[sampleIdx] = slgofTable.getSlColumn()[sampleIdx];
            SoKroSamples[sampleIdx] = slgofTable.getSlColumn()[sampleIdx] - Swco;
        }

        effParams.setKrwSamples(SoKroSamples, slgofTable.getKrogColumn());
        effParams.setKrnSamples(SoSamples, slgofTable.getKrgColumn());
        effParams.setPcnwSamples(SoSamples, slgofTable.getPcogColumn());
        effParams.finalize();
    }

    void readGasOilEffectiveParametersFamily2_(GasOilEffectiveTwoPhaseParams& effParams,
                                               Scalar /* Swco */,
                                               const Opm::Sof3Table& sof3Table,
                                               const Opm::SgfnTable& sgfnTable)
    {
        // convert the saturations of the SGFN keyword from gas to oil saturations
        std::vector<double> SoSamples(sgfnTable.numRows());
        const auto &SoColumn = sof3Table.getSoColumn();
        for (size_t sampleIdx = 0; sampleIdx < sgfnTable.numRows(); ++ sampleIdx) {
            SoSamples[sampleIdx] = 1 - sgfnTable.getSgColumn()[sampleIdx];
        }

        effParams.setKrwSamples(SoColumn, sof3Table.getKrogColumn());
        effParams.setKrnSamples(SoSamples, sgfnTable.getKrgColumn());
        effParams.setPcnwSamples(SoSamples, sgfnTable.getPcogColumn());
        effParams.finalize();
    }

    template <class Container>
    void readOilWaterEffectiveParameters_(Container& dest,
                                          Opm::DeckConstPtr deck,
                                          Opm::EclipseStateConstPtr eclState,
                                          unsigned satnumIdx)
    {
        dest[satnumIdx] = std::make_shared<OilWaterEffectiveTwoPhaseParams>();

        bool hasWater = deck->hasKeyword("WATER");
        bool hasGas = deck->hasKeyword("GAS");
        bool hasOil = deck->hasKeyword("OIL");

        const auto tableManager = eclState->getTableManager();
        auto& effParams = *dest[satnumIdx];

        // handle the twophase case
        if (!hasWater) {
            return;
        }
        else if (!hasGas) {
<<<<<<< HEAD
            const auto& swofTable = tableManager->getSwofTables()[satnumIdx];
=======
            const auto& swofTable = tableManager->getSwofTables().getTable<SwofTable>(satnumRegionIdx);
>>>>>>> bb7123ae
            const auto &SwColumn = swofTable.getSwColumn();

            effParams.setKrwSamples(SwColumn, swofTable.getKrwColumn());
            effParams.setKrnSamples(SwColumn, swofTable.getKrowColumn());
            effParams.setPcnwSamples(SwColumn, swofTable.getPcowColumn());
            effParams.finalize();

            // Todo (?): support for twophase simulations using family2?
            return;
        }

        // so far, only water-oil and oil-gas simulations are supported, i.e.,
        // there's no gas-water yet.
        if (!hasWater || !hasGas || !hasOil)
            throw std::domain_error("The specified phase configuration is not suppored");

        switch (getSaturationFunctionFamily(eclState)) {
        case FamilyI: {
<<<<<<< HEAD
            const auto& swofTable = tableManager->getSwofTables()[satnumIdx];
=======
            const auto& swofTable = tableManager->getSwofTables().getTable<SwofTable>(satnumRegionIdx);
>>>>>>> bb7123ae
            const auto &SwColumn = swofTable.getSwColumn();

            effParams.setKrwSamples(SwColumn, swofTable.getKrwColumn());
            effParams.setKrnSamples(SwColumn, swofTable.getKrowColumn());
            effParams.setPcnwSamples(SwColumn, swofTable.getPcowColumn());
            effParams.finalize();
            break;
        }
        case FamilyII:
        {
<<<<<<< HEAD
            const auto& swfnTable = tableManager->getSwfnTables()[satnumIdx];
            const auto& sof3Table = tableManager->getSof3Tables()[satnumIdx];
=======
            const auto& swfnTable = tableManager->getSwfnTables().getTable<SwfnTable>(satnumRegionIdx);
            const auto& sof3Table = tableManager->getSof3Tables().getTable<Sof3Table>(satnumRegionIdx);
>>>>>>> bb7123ae
            const auto &SwColumn = swfnTable.getSwColumn();

            // convert the saturations of the SOF3 keyword from oil to water saturations
            std::vector<double> SwSamples(sof3Table.numRows());
            for (size_t sampleIdx = 0; sampleIdx < sof3Table.numRows(); ++ sampleIdx)
                SwSamples[sampleIdx] = 1 - sof3Table.getSoColumn()[sampleIdx];

            effParams.setKrwSamples(SwColumn, swfnTable.getKrwColumn());
            effParams.setKrnSamples(SwSamples, sof3Table.getKrowColumn());
            effParams.setPcnwSamples(SwColumn, swfnTable.getPcowColumn());
            effParams.finalize();
            break;
        }

        case noFamily:
        //default:
            throw std::domain_error("No valid saturation keyword family specified");

        }
    }


    template <class Container>
    void readGasOilUnscaledPoints_(Container &dest,
                                   std::shared_ptr<EclEpsConfig> config,
                                   Opm::DeckConstPtr /* deck */,
                                   Opm::EclipseStateConstPtr /* eclState */,
                                   unsigned satnumIdx)
    {
        dest[satnumIdx] = std::make_shared<EclEpsScalingPoints<Scalar> >();
        dest[satnumIdx]->init(unscaledEpsInfo_[satnumIdx], *config, EclGasOilSystem);
    }

    template <class Container>
    void readOilWaterUnscaledPoints_(Container &dest,
                                     std::shared_ptr<EclEpsConfig> config,
                                     Opm::DeckConstPtr /* deck */,
                                     Opm::EclipseStateConstPtr /* eclState */,
                                     unsigned satnumIdx)
    {
        dest[satnumIdx] = std::make_shared<EclEpsScalingPoints<Scalar> >();
        dest[satnumIdx]->init(unscaledEpsInfo_[satnumIdx], *config, EclOilWaterSystem);
    }

    template <class InfoContainer, class PointsContainer>
    void readGasOilScaledPoints_(InfoContainer& destInfo,
                                 PointsContainer& destPoints,
                                 std::shared_ptr<EclEpsConfig> config,
                                 const EclEpsGridProperties& epsGridProperties,
                                 unsigned elemIdx,
                                 unsigned cartElemIdx)
    {
        unsigned satnumIdx = static_cast<unsigned>((*epsGridProperties.satnum)[cartElemIdx]) - 1; // ECL uses Fortran indices!

        destInfo[elemIdx] = std::make_shared<EclEpsScalingPointsInfo<Scalar> >(unscaledEpsInfo_[satnumIdx]);
        destInfo[elemIdx]->extractScaled(epsGridProperties, cartElemIdx);

        destPoints[elemIdx] = std::make_shared<EclEpsScalingPoints<Scalar> >();
        destPoints[elemIdx]->init(*destInfo[elemIdx], *config, EclGasOilSystem);
    }

    template <class InfoContainer, class PointsContainer>
    void readOilWaterScaledPoints_(InfoContainer& destInfo,
                                   PointsContainer& destPoints,
                                   std::shared_ptr<EclEpsConfig> config,
                                   const EclEpsGridProperties& epsGridProperties,
                                   unsigned elemIdx,
                                   unsigned cartElemIdx)
    {
        unsigned satnumIdx = static_cast<unsigned>((*epsGridProperties.satnum)[cartElemIdx]) - 1; // ECL uses Fortran indices!

        destInfo[elemIdx] = std::make_shared<EclEpsScalingPointsInfo<Scalar> >(unscaledEpsInfo_[satnumIdx]);
        destInfo[elemIdx]->extractScaled(epsGridProperties, cartElemIdx);

        destPoints[elemIdx] = std::make_shared<EclEpsScalingPoints<Scalar> >();
        destPoints[elemIdx]->init(*destInfo[elemIdx], *config, EclOilWaterSystem);
    }

    void initThreePhaseParams_(Opm::DeckConstPtr deck,
                               Opm::EclipseStateConstPtr /* eclState */,
                               MaterialLawParams& materialParams,
                               unsigned satnumIdx,
                               const EclEpsScalingPointsInfo<Scalar>& epsInfo,
                               std::shared_ptr<OilWaterTwoPhaseHystParams> oilWaterParams,
                               std::shared_ptr<GasOilTwoPhaseHystParams> gasOilParams)
    {
        materialParams.setApproach(threePhaseApproach_);

        switch (materialParams.approach()) {
        case EclStone1Approach: {
            auto& realParams = materialParams.template getRealParams<Opm::EclStone1Approach>();
            realParams.setGasOilParams(gasOilParams);
            realParams.setOilWaterParams(oilWaterParams);
            realParams.setSwl(epsInfo.Swl);
            realParams.setSowcr(epsInfo.Sowcr);

            if (deck->hasKeyword("STONE1EX")) {
                Scalar eta =
                    deck->getKeyword("STONE1EX")->getRecord(satnumIdx)->getItem(0)->getSIDouble(0);
                realParams.setSogcr(eta);
            }
            else
                realParams.setSogcr(1.0);
            realParams.finalize();
            break;
        }

        case EclStone2Approach: {
            auto& realParams = materialParams.template getRealParams<Opm::EclStone2Approach>();
            realParams.setGasOilParams(gasOilParams);
            realParams.setOilWaterParams(oilWaterParams);
            realParams.setSwl(epsInfo.Swl);
            realParams.finalize();
            break;
        }

        case EclDefaultApproach: {
            auto& realParams = materialParams.template getRealParams<Opm::EclDefaultApproach>();
            realParams.setGasOilParams(gasOilParams);
            realParams.setOilWaterParams(oilWaterParams);
            realParams.setSwl(epsInfo.Swl);
            realParams.finalize();
            break;
        }

        case EclTwoPhaseApproach: {
            auto& realParams = materialParams.template getRealParams<Opm::EclTwoPhaseApproach>();
            realParams.setGasOilParams(gasOilParams);
            realParams.setOilWaterParams(oilWaterParams);
            realParams.setApproach(twoPhaseApproach_);
            realParams.finalize();
            break;
        }
        }
    }

    EclEpsScalingPoints<Scalar>& getOilWaterScaledEpsPointsDrainage_(unsigned elemIdx)
    {
        auto& materialParams = *materialLawParams_[elemIdx];
        switch (materialParams.approach()) {
        case EclStone1Approach: {
            auto& realParams = materialParams.template getRealParams<Opm::EclStone1Approach>();
            return realParams.oilWaterParams().drainageParams().scaledPoints();
        }

        case EclStone2Approach: {
            auto& realParams = materialParams.template getRealParams<Opm::EclStone2Approach>();
            return realParams.oilWaterParams().drainageParams().scaledPoints();
        }

        case EclDefaultApproach: {
            auto& realParams = materialParams.template getRealParams<Opm::EclDefaultApproach>();
            return realParams.oilWaterParams().drainageParams().scaledPoints();
        }

        case EclTwoPhaseApproach: {
            auto& realParams = materialParams.template getRealParams<Opm::EclTwoPhaseApproach>();
            return realParams.oilWaterParams().drainageParams().scaledPoints();
        }
        default:
            OPM_THROW(std::logic_error, "Enum value for material approach unknown!");
        }
    }

    bool enableEndPointScaling_;
    std::shared_ptr<EclHysteresisConfig> hysteresisConfig_;

    std::shared_ptr<EclEpsConfig> oilWaterEclEpsConfig_;
    std::vector<Opm::EclEpsScalingPointsInfo<Scalar>> unscaledEpsInfo_;
    OilWaterScalingInfoVector oilWaterScaledEpsInfoDrainage_;

    Opm::EclMultiplexerApproach threePhaseApproach_;

    // this attribute only makes sense for twophase simulations!
    enum EclTwoPhaseApproach twoPhaseApproach_;

    std::vector<std::shared_ptr<MaterialLawParams> > materialLawParams_;
};
} // namespace Opm

#endif<|MERGE_RESOLUTION|>--- conflicted
+++ resolved
@@ -547,20 +547,12 @@
             if (!sgofTables.empty())
                 readGasOilEffectiveParametersSgof_(effParams,
                                                    Swco,
-<<<<<<< HEAD
-                                                   tableManager->getSgofTables()[satnumIdx]);
-=======
-                                                   sgofTables.getTable<SgofTable>(satnumRegionIdx));
->>>>>>> bb7123ae
+                                                   sgofTables.getTable<SgofTable>(satnumIdx));
             else {
                 assert(!slgofTables.empty());
                 readGasOilEffectiveParametersSlgof_(effParams,
                                                     Swco,
-<<<<<<< HEAD
-                                                    tableManager->getSlgofTables()[satnumIdx]);
-=======
-                                                    slgofTables.getTable<SlgofTable>(satnumRegionIdx));
->>>>>>> bb7123ae
+                                                    slgofTables.getTable<SlgofTable>(satnumIdx));
             }
 
             // Todo (?): support for twophase simulations using family2?
@@ -583,36 +575,23 @@
             if (!sgofTables.empty())
                 readGasOilEffectiveParametersSgof_(effParams,
                                                    Swco,
-<<<<<<< HEAD
-                                                   tableManager->getSgofTables()[satnumIdx]);
-            else if (!tableManager->getSlgofTables().empty())
+                                                   sgofTables.getTable<SgofTable>(satnumIdx));
+            else if (!slgofTables.empty())
                 readGasOilEffectiveParametersSlgof_(effParams,
                                                     Swco,
                                                     tableManager->getSlgofTables()[satnumIdx]);
-=======
-                                                   sgofTables.getTable<SgofTable>(satnumRegionIdx));
-            else if (!slgofTables.empty())
-                readGasOilEffectiveParametersSlgof_(effParams,
-                                                    Swco,
-                                                    slgofTables.getTable<SlgofTable>(satnumRegionIdx));
->>>>>>> bb7123ae
 
             break;
         }
 
         case FamilyII:
         {
-            const Sof3Table& sof3Table = tableManager->getSof3Tables().getTable<Sof3Table>( satnumRegionIdx );
-            const SgfnTable& sgfnTable = tableManager->getSgfnTables().getTable<SgfnTable>( satnumRegionIdx );
+            const Sof3Table& sof3Table = tableManager->getSof3Tables().getTable<Sof3Table>( satnumIdx );
+            const SgfnTable& sgfnTable = tableManager->getSgfnTables().getTable<SgfnTable>( satnumIdx );
             readGasOilEffectiveParametersFamily2_(effParams,
                                                   Swco,
-<<<<<<< HEAD
-                                                  tableManager->getSof3Tables()[satnumIdx],
-                                                  tableManager->getSgfnTables()[satnumIdx]);
-=======
                                                   sof3Table,
                                                   sgfnTable);
->>>>>>> bb7123ae
             break;
         }
 
@@ -697,11 +676,7 @@
             return;
         }
         else if (!hasGas) {
-<<<<<<< HEAD
-            const auto& swofTable = tableManager->getSwofTables()[satnumIdx];
-=======
-            const auto& swofTable = tableManager->getSwofTables().getTable<SwofTable>(satnumRegionIdx);
->>>>>>> bb7123ae
+            const auto& swofTable = tableManager->getSwofTables().getTable<SwofTable>(satnumIdx);
             const auto &SwColumn = swofTable.getSwColumn();
 
             effParams.setKrwSamples(SwColumn, swofTable.getKrwColumn());
@@ -720,11 +695,7 @@
 
         switch (getSaturationFunctionFamily(eclState)) {
         case FamilyI: {
-<<<<<<< HEAD
-            const auto& swofTable = tableManager->getSwofTables()[satnumIdx];
-=======
-            const auto& swofTable = tableManager->getSwofTables().getTable<SwofTable>(satnumRegionIdx);
->>>>>>> bb7123ae
+            const auto& swofTable = tableManager->getSwofTables().getTable<SwofTable>(satnumIdx);
             const auto &SwColumn = swofTable.getSwColumn();
 
             effParams.setKrwSamples(SwColumn, swofTable.getKrwColumn());
@@ -735,13 +706,8 @@
         }
         case FamilyII:
         {
-<<<<<<< HEAD
-            const auto& swfnTable = tableManager->getSwfnTables()[satnumIdx];
-            const auto& sof3Table = tableManager->getSof3Tables()[satnumIdx];
-=======
-            const auto& swfnTable = tableManager->getSwfnTables().getTable<SwfnTable>(satnumRegionIdx);
-            const auto& sof3Table = tableManager->getSof3Tables().getTable<Sof3Table>(satnumRegionIdx);
->>>>>>> bb7123ae
+            const auto& swfnTable = tableManager->getSwfnTables().getTable<SwfnTable>(satnumIdx);
+            const auto& sof3Table = tableManager->getSof3Tables().getTable<Sof3Table>(satnumIdx);
             const auto &SwColumn = swfnTable.getSwColumn();
 
             // convert the saturations of the SOF3 keyword from oil to water saturations
